--- conflicted
+++ resolved
@@ -3,14 +3,9 @@
 import io
 import os
 import socket
-<<<<<<< HEAD
-from typing import Optional
-=======
 from typing import Callable, Optional, TypeVar, Union
->>>>>>> 4482f817
 
 import paramiko
-
 
 def _sftp_ensure_dirs(sftp: paramiko.SFTPClient, remote_dir: str):
     if not remote_dir or remote_dir == "/":
@@ -24,48 +19,31 @@
         except FileNotFoundError:
             sftp.mkdir(path)
 
-
 T = TypeVar("T")
-
 
 def sftp_upload(
     *,
     host: str,
     username: str,
     remote_path: str,
-    content: str,
+    content: Optional[Union[str, bytes]] = None,
+    writer: Optional[Callable[[paramiko.SFTPFile], T]] = None,
     pkey_pem: Optional[str] = None,
     password: Optional[str] = None,
     passphrase: Optional[str] = None,
-<<<<<<< HEAD
-):
-    """
-    Para Culture Amp: usa pkey_pem (OpenSSH) sin password.
-=======
-    remote_path: str,
-    content: Optional[Union[str, bytes]] = None,
-    writer: Optional[Callable[[paramiko.SFTPFile], T]] = None,
 ) -> Optional[T]:
     """
-    Sube 'content' vía SFTP como archivo en 'remote_path'.
-    - Admite auth por password o por llave (preferida para Culture Amp).
-    - 'content' puede ser str (se codifica UTF-8) o bytes.
-    - Alternativamente, se puede proveer 'writer', un callback que recibe el handler
-      abierto y devuelve un resultado opcional (por ejemplo, métricas de subida).
->>>>>>> 4482f817
+    Sube contenido vía SFTP como archivo en 'remote_path'.
+    Admite auth con password o con llave (recomendado).
+    Puedes pasar 'content' (str/bytes) o un 'writer(handler) -> T'.
     """
     if not host or not username:
         raise RuntimeError("SFTP requiere host y username configurados")
-
-<<<<<<< HEAD
-=======
     if content is None and writer is None:
         raise ValueError("sftp_upload requiere 'content' o 'writer'")
     if content is not None and writer is not None:
         raise ValueError("sftp_upload no acepta 'content' y 'writer' al mismo tiempo")
 
-    # Conexión TCP al puerto 22 con timeout corto para evitar cuelgues
->>>>>>> 4482f817
     sock = socket.create_connection((host.rstrip("."), 22), timeout=15)
     transport = paramiko.Transport(sock)
     transport.banner_timeout = 15
@@ -89,12 +67,6 @@
         try:
             directory = os.path.dirname(remote_path) or "/"
             _sftp_ensure_dirs(sftp, directory)
-<<<<<<< HEAD
-            with sftp.file(remote_path, "wb") as fh:
-                data = content.encode("utf-8") if isinstance(content, str) else content
-                fh.write(data)
-                fh.flush()
-=======
 
             with sftp.file(remote_path, "wb") as handler:
                 result: Optional[T] = None
@@ -105,7 +77,6 @@
                     handler.write(payload)
                 handler.flush()
                 return result
->>>>>>> 4482f817
         finally:
             try:
                 sftp.close()
