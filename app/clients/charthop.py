--- conflicted
+++ resolved
@@ -3,10 +3,6 @@
 import csv
 import io
 import time
-<<<<<<< HEAD
-=======
-from datetime import date, datetime
->>>>>>> 4482f817
 from typing import Dict, Iterable, Iterator, List, Optional
 
 from requests import Session
@@ -99,7 +95,6 @@
     offset: Optional[str] = None
     seen_offsets = set()
 
-<<<<<<< HEAD
     while True:
         params = {
             "fields": fields,
@@ -114,66 +109,6 @@
             params["offset"] = offset
 
         payload = _get_json(session, url, params)
-=======
-def ch_email_exists(email: str) -> bool:
-    if not email:
-        return False
-    try:
-        url = f"{CH_API}/v2/org/{CH_ORG_ID}/person"
-        params = {"q": f"contact workemail\\{email}", "fields": "contact workemail"}
-        r = requests.get(url, headers=ch_headers(), params=params, timeout=HTTP_TIMEOUT)
-        if not r.ok:
-            return False
-        for item in (r.json() or {}).get("data", []):
-            fields = item.get("fields") or {}
-            work = (fields.get("contact workemail") or "").strip().lower()
-            if work == email.strip().lower():
-                return True
-    except Exception as exc:  # pragma: no cover - logging
-        print("ch_email_exists error:", repr(exc))
-    return False
-
-
-def generate_unique_work_email(first: str, last: str) -> Optional[str]:
-    if not AUTO_ASSIGN_WORK_EMAIL or not CORP_EMAIL_DOMAIN:
-        return None
-    base_local = f"{strip_accents_and_non_alnum(first)}{strip_accents_and_non_alnum(last)}"
-    if not base_local:
-        return None
-    candidate = f"{base_local}@{CORP_EMAIL_DOMAIN}"
-    if not ch_email_exists(candidate):
-        return candidate
-    for i in range(2, 100):
-        candidate = f"{base_local}{i}@{CORP_EMAIL_DOMAIN}"
-        if not ch_email_exists(candidate):
-            return candidate
-    return None
-
-
-def ch_iter_people(fields: str, limit: int = 200, max_retries: int = 5) -> Iterator[Dict]:
-    offset = 0
-    while True:
-        params = {"fields": fields, "limit": limit, "offset": offset}
-        attempt = 0
-        while True:
-            try:
-                r = requests.get(
-                    f"{CH_API}/v2/org/{CH_ORG_ID}/person",
-                    headers=ch_headers(),
-                    params=params,
-                    timeout=HTTP_TIMEOUT,
-                )
-                r.raise_for_status()
-                break
-            except Exception as exc:  # pragma: no cover - logging
-                attempt += 1
-                if attempt > max_retries:
-                    print("ch_iter_people error:", repr(exc))
-                    return
-                sleep_for = min(2 ** (attempt - 1), 30)
-                time.sleep(sleep_for)
-        payload = r.json() or {}
->>>>>>> 4482f817
         data = payload.get("data") or []
         if isinstance(data, dict):
             data = [data]
@@ -182,59 +117,6 @@
 
         for item in data:
             yield item
-<<<<<<< HEAD
-=======
-        offset += len(data)
-
-
-def ch_active_people(fields: str) -> Iterator[Dict]:
-    for item in ch_iter_people(fields):
-        fields_map = item.get("fields") or {}
-        status = (fields_map.get("status") or "").strip().lower()
-        if status and status not in {"active", "current", "enabled"}:
-            continue
-        yield item
-
-
-def ch_people_starting_between(start: date, end: date, fields: Optional[str] = None) -> List[Dict]:
-    fields = fields or "person id,name first,name last,contact workemail,contact personalemail,start date,title"
-    people = []
-    for item in ch_active_people(fields + ",status"):
-        flds = item.get("fields") or {}
-        start_raw = (flds.get("start date") or flds.get("startdate") or "").strip()
-        if not start_raw:
-            continue
-        try:
-            start_dt = datetime.strptime(start_raw[:10], "%Y-%m-%d").date()
-        except ValueError:
-            continue
-        if start <= start_dt <= end:
-            people.append(item)
-    return people
-
-
-def ch_fetch_timeoff(start: date, end: date) -> List[Dict]:
-    url = f"{CH_API}/v2/org/{CH_ORG_ID}/timeoff"
-    params = {
-        "startDate": start.isoformat(),
-        "endDate": end.isoformat(),
-        "fields": "person id,person name,person contact workemail,start date,end date,type,reason,status",
-    }
-    try:
-        r = requests.get(url, headers=ch_headers(), params=params, timeout=HTTP_TIMEOUT)
-        if not r.ok:
-            print("ch_fetch_timeoff status:", r.status_code, (r.text or "")[:200])
-            return []
-        payload = r.json() or {}
-        data = payload.get("data")
-        if isinstance(data, list):
-            return data
-        if isinstance(data, dict):
-            return [data]
-    except Exception as exc:  # pragma: no cover - logging
-        print("ch_fetch_timeoff error:", repr(exc))
-    return []
->>>>>>> 4482f817
 
         next_token = payload.get("next")
         if not next_token:
@@ -245,7 +127,6 @@
 
 # ---------- Lookup de Employment Type desde Job ----------
 
-<<<<<<< HEAD
 def ch_get_job_employment(job_id: str, session: Optional[Session] = None) -> Optional[str]:
     if not job_id:
         return None
@@ -263,11 +144,6 @@
 
 
 # ---------- Construcción de rows para Culture Amp ----------
-=======
-def build_culture_amp_rows() -> List[Dict[str, str]]:
-    return list(iter_culture_amp_rows())
-
->>>>>>> 4482f817
 
 CULTURE_AMP_COLUMNS = [
     "Employee Id",
@@ -285,7 +161,6 @@
     "Employment Type",
 ]
 
-<<<<<<< HEAD
 def _norm_date_str(s: Optional[str]) -> str:
     s = (s or "").strip()
     if len(s) >= 10 and s[4] == "-" and s[7] == "-":
@@ -301,7 +176,6 @@
     session = _new_session()
     try:
         for p in ch_iter_people_v2(PEOPLE_FIELDS):
-            # Campos base (rutas con punto vienen "aplanadas" como claves con punto)
             email = (p.get("contact.workEmail") or "").strip()
             if not email:
                 continue
@@ -356,103 +230,4 @@
                 "Employment Type": employment,
             }
     finally:
-        session.close()
-
-
-def build_culture_amp_rows() -> List[Dict[str, str]]:
-    return list(iter_culture_amp_rows())
-=======
-
-def iter_culture_amp_rows() -> Iterator[Dict[str, str]]:
-    fields = ",".join(
-        [
-            "employee id",                # preferido para Employee Id
-            "person id",                  # fallback
-            "name first",
-            "name last",
-            "preferred name first",
-            "preferred name last",        # NUEVO: para armar Name con preferred
-            "contact workemail",
-            "contact personalemail",
-            "manager contact workemail",
-            "title",
-            "seniority",
-            "homeaddress country",
-            "homeaddress region",
-            "homeaddress city",           # NUEVO: Location = ciudad
-            "status",
-            "start date",                 # Start Date
-            "end date",                   # End Date
-            "department",                 # Department
-            "department name",            # fallback
-            "employment",                 # Employment Type
-        ]
-    )
-    for person in ch_active_people(fields):
-        flds = person.get("fields") or {}
-
-        work = (flds.get("contact workemail") or "").strip()
-        if not work:
-            continue
-
-        # Name: preferidos primero (first + last), luego first/last normales
-        pref_first = (flds.get("preferred name first") or "").strip()
-        pref_last = (flds.get("preferred name last") or "").strip()
-        first = (flds.get("name first") or "").strip()
-        last = (flds.get("name last") or "").strip()
-
-        if pref_first or pref_last:
-            name = " ".join(p for p in [pref_first, pref_last] if p).strip()
-        else:
-            name = " ".join(p for p in [first, last] if p).strip()
-
-        # Preferred Name (sigue siendo preferred first)
-        preferred_display = pref_first
-
-        # Location: solo la ciudad del home address
-        city = (flds.get("homeaddress city") or "").strip()
-
-        # Employee Id preferido, luego person id, luego email
-        employee_id = (
-            (flds.get("employee id") or "").strip()
-            or (flds.get("person id") or "").strip()
-            or work
-        )
-
-        start_raw = (flds.get("start date") or flds.get("startdate") or "").strip()
-        end_raw = (flds.get("end date") or flds.get("enddate") or "").strip()
-        department = (flds.get("department") or flds.get("department name") or "").strip()
-        country = (flds.get("homeaddress country") or "").strip()
-        employment = (flds.get("employment") or "").strip()
-        region = (flds.get("homeaddress region") or "").strip()  # se mantiene por si lo usas en otra parte
-
-        yield {
-            "Employee Id": employee_id,
-            "Email": work,
-            "Name": name,
-            "Preferred Name": preferred_display,
-            "Manager Email": flds.get("manager contact workemail") or "",
-            "Location": city,
-            "Job Title": flds.get("title") or "",
-            "Seniority": flds.get("seniority") or "",
-            "Start Date": _norm_date(start_raw),
-            "End Date": _norm_date(end_raw),
-            "Department": department,
-            "Country": country,
-            "Employment Type": employment,
-        }
->>>>>>> 4482f817
-
-
-def culture_amp_csv_from_rows(rows: Iterable[Dict[str, str]]) -> str:
-    sio = io.StringIO()
-    writer = csv.DictWriter(
-        sio,
-        fieldnames=CULTURE_AMP_COLUMNS,
-        extrasaction="ignore",
-        lineterminator="\n",
-    )
-    writer.writeheader()
-    for row in rows:
-        writer.writerow(row)
-    return sio.getvalue()+        session.close()