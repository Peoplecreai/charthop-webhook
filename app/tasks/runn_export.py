<<<<<<< HEAD
# app/tasks/runn_export.py
from flask import request, jsonify
import logging
import os
=======
from __future__ import annotations

import logging
import os
from flask import jsonify, request
from flask.typing import ResponseReturnValue
>>>>>>> fd10bef0

from app.tasks.ca_export import bp_tasks

# Permite inyectar el handler por env; default apunta a run_full_sync
# NO cambies el nombre de la variable de entorno.
try:
<<<<<<< HEAD
    # Permite inyectar el handler por env si quieres, pero default a runn_full_sync
    handler_path = os.getenv("RUNN_EXPORT_HANDLER", "app.handlers.runn_full_sync:run_full_sync")
=======
    handler_path = os.getenv(
        "RUNN_EXPORT_HANDLER",
        "app.handlers.runn_full_sync:run_full_sync",
    )
>>>>>>> fd10bef0
    mod_name, func_name = handler_path.split(":")
    mod = __import__(mod_name, fromlist=[func_name])
    export_handler = getattr(mod, func_name)
except Exception as import_error:
<<<<<<< HEAD
    logging.getLogger(__name__).error("No se pudo importar RUNN_EXPORT_HANDLER: %s", import_error)
    def export_handler(*args, **kwargs):
        return {"ok": False, "reason": "No se pudo importar RUNN_EXPORT_HANDLER", "details": str(import_error)}

from app.tasks.ca_export import bp_tasks

@bp_tasks.post("/tasks/export-runn")
def run_export_runn():
    window_days = int(request.args.get("window_days", os.getenv("WINDOW_DAYS", "120")))
    targets = request.args.get("targets")
    target_list = [t.strip() for t in targets.split(",")] if targets else None
=======
    logging.getLogger(__name__).error(
        "No se pudo importar RUNN_EXPORT_HANDLER: %s", import_error
    )

    def export_handler(*args, **kwargs):
        return {
            "ok": False,
            "reason": "No se pudo importar RUNN_EXPORT_HANDLER",
            "details": str(import_error),
        }


@bp_tasks.post("/tasks/export-runn")
def run_export_runn() -> ResponseReturnValue:
    """
    Invocado por Cloud Tasks o cron.
    Query params:
      - window_days: int (default=env WINDOW_DAYS o 120)
      - targets: coma-separado de recursos (opcional)
    """
    window_days = int(request.args.get("window_days", os.getenv("WINDOW_DAYS", "120")))
    targets = request.args.get("targets")
    target_list = [t.strip() for t in targets.split(",")] if targets else None

>>>>>>> fd10bef0
    result = export_handler(window_days=window_days, targets=target_list)
    return jsonify({"ok": True, "result": result}), 200<|MERGE_RESOLUTION|>--- conflicted
+++ resolved
@@ -1,72 +1,25 @@
-<<<<<<< HEAD
 # app/tasks/runn_export.py
 from flask import request, jsonify
 import logging
 import os
-=======
-from __future__ import annotations
 
-import logging
-import os
-from flask import jsonify, request
-from flask.typing import ResponseReturnValue
->>>>>>> fd10bef0
-
-from app.tasks.ca_export import bp_tasks
-
-# Permite inyectar el handler por env; default apunta a run_full_sync
-# NO cambies el nombre de la variable de entorno.
+# Permite inyectar el handler vía env; por defecto usa run_full_sync
 try:
-<<<<<<< HEAD
-    # Permite inyectar el handler por env si quieres, pero default a runn_full_sync
     handler_path = os.getenv("RUNN_EXPORT_HANDLER", "app.handlers.runn_full_sync:run_full_sync")
-=======
-    handler_path = os.getenv(
-        "RUNN_EXPORT_HANDLER",
-        "app.handlers.runn_full_sync:run_full_sync",
-    )
->>>>>>> fd10bef0
     mod_name, func_name = handler_path.split(":")
     mod = __import__(mod_name, fromlist=[func_name])
     export_handler = getattr(mod, func_name)
 except Exception as import_error:
-<<<<<<< HEAD
     logging.getLogger(__name__).error("No se pudo importar RUNN_EXPORT_HANDLER: %s", import_error)
     def export_handler(*args, **kwargs):
         return {"ok": False, "reason": "No se pudo importar RUNN_EXPORT_HANDLER", "details": str(import_error)}
 
-from app.tasks.ca_export import bp_tasks
+from app.tasks.ca_export import bp_tasks  # blueprint ya existente para /tasks
 
 @bp_tasks.post("/tasks/export-runn")
 def run_export_runn():
     window_days = int(request.args.get("window_days", os.getenv("WINDOW_DAYS", "120")))
     targets = request.args.get("targets")
     target_list = [t.strip() for t in targets.split(",")] if targets else None
-=======
-    logging.getLogger(__name__).error(
-        "No se pudo importar RUNN_EXPORT_HANDLER: %s", import_error
-    )
-
-    def export_handler(*args, **kwargs):
-        return {
-            "ok": False,
-            "reason": "No se pudo importar RUNN_EXPORT_HANDLER",
-            "details": str(import_error),
-        }
-
-
-@bp_tasks.post("/tasks/export-runn")
-def run_export_runn() -> ResponseReturnValue:
-    """
-    Invocado por Cloud Tasks o cron.
-    Query params:
-      - window_days: int (default=env WINDOW_DAYS o 120)
-      - targets: coma-separado de recursos (opcional)
-    """
-    window_days = int(request.args.get("window_days", os.getenv("WINDOW_DAYS", "120")))
-    targets = request.args.get("targets")
-    target_list = [t.strip() for t in targets.split(",")] if targets else None
-
->>>>>>> fd10bef0
     result = export_handler(window_days=window_days, targets=target_list)
     return jsonify({"ok": True, "result": result}), 200